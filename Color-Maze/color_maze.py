--- conflicted
+++ resolved
@@ -85,12 +85,8 @@
 
 
 class ColorMaze(ParallelEnv):
-<<<<<<< HEAD
     
     def __init__(self, seed=None, leader_only: bool = False, block_density: float = 0.10, asymmetric: bool = False, nonstationary: bool = True, reward_shaping_fns: list[Callable]=[], block_swap_prob:float = 2/3*1/32):
-=======
-    def __init__(self, seed=None, leader_only: bool = False, block_density: float = 0.10, asymmetric: bool = False, nonstationary: bool = True, reward_shaping_fns: list[Callable]=[]):
->>>>>>> cf8d3b9b
         """Initializes the environment's random seed and sets up the environment.
 
         reward_shaping_fns: List of reward shaping function to be applied. The caller will need to import ColorMazeRewards and pass the functions from here.
