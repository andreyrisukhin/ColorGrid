--- conflicted
+++ resolved
@@ -412,13 +412,10 @@
 
     # TODO conditionally use reward shaping based on args
     penalty_steps = num_steps_per_rollout // 4 # 512 // 4 = 128
-<<<<<<< HEAD
     # penalize_follower_close_to_leader = ColorMazeRewards(close_threshold=10, timestep_expiry=128).penalize_follower_close_to_leader
     envs = [ColorMaze(history_length=hist_len, reward_shaping_fns=[]) for _ in range(num_envs)] # To add reward shaping functions, init as ColorMaze(reward_shaping_fns=[penalize_follower_close_to_leader])
-=======
     penalize_follower_close_to_leader = ColorMazeRewards(close_threshold=10, timestep_expiry=128).penalize_follower_close_to_leader
     envs = [ColorMaze(reward_shaping_fns=[penalize_follower_close_to_leader]) for _ in range(num_envs)] # To add reward shaping functions, init as ColorMaze(reward_shaping_fns=[penalize_follower_close_to_leader])
->>>>>>> f6ce4889
 
     # TODO call reset once for each env 
 
