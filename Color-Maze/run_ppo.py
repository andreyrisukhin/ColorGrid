--- conflicted
+++ resolved
@@ -393,14 +393,11 @@
         no_block_penalty_until: int = 0,  # The timestep until which block penalty is 0
         full_block_penalty_at: int = 0,  # The timestep at which block penalty reaches 1 (linearly increasing)
         asymmetric: bool = False,  # True if the follower should NOT get goal info
-<<<<<<< HEAD
         block_swap_prob: float = 50.0,  # Probability of swapping the block positions
-=======
         reward_shaping_func: str | None = None,  # If provided, the name of reward shaping function to use. Must correspond to a method under ColorMazeRewards.
         reward_shaping_timesteps: int = 0,  # If reward_shaping_func, the number of timesteps to keep reward shaping active for
         reward_shaping_close_threshold: int = 0,  # If reward_shaping_func, the threshold at which two agents are determined to be "close"
         reward_shaping_penalty: int = 0,  # If reward_shaping_func, the penalty applied if the shaping condition is violated
->>>>>>> cf8d3b9b
         # PPO params
         total_timesteps: int = 500000,  # Total number of environment timesteps to run the PPO training loop for
         learning_rate: float = 1e-4,  # default set from "Emergent Social Learning via Multi-agent Reinforcement Learning"
@@ -440,26 +437,13 @@
     minibatch_size = batch_size // num_minibatches
     num_iterations = total_timesteps // batch_size
 
-<<<<<<< HEAD
-    # TODO conditionally use reward shaping based on args
-    penalty_steps = num_steps_per_rollout // 4 # 512 // 4 = 128
-    # penalize_follower_close_to_leader = ColorMazeRewards(close_threshold=10, timestep_expiry=128).penalize_follower_close_to_leader
-    penalize_follower_close_to_leader = ColorMazeRewards(close_threshold=10, timestep_expiry=128).penalize_follower_close_to_leader
-    # envs = [ColorMaze(reward_shaping_fns=[penalize_follower_close_to_leader]) for _ in range(num_envs)] # To add reward shaping functions, init as ColorMaze(reward_shaping_fns=[penalize_follower_close_to_leader])
-    envs = [ColorMaze(leader_only=leader_only, block_density=block_density, asymmetric=asymmetric, block_swap_prob=block_swap_prob) for _ in range(num_envs)] # To add reward shaping functions, init as ColorMaze(reward_shaping_fns=[penalize_follower_close_to_leader])
-
-    # TODO call reset once for each env 
-
-
-=======
     # Conditionally use reward shaping based on args
     if reward_shaping_func:
         reward_shaping_cls = ColorMazeRewards(close_threshold=reward_shaping_close_threshold, penalty=reward_shaping_penalty)
         reward_shaping = getattr(reward_shaping_cls, reward_shaping_func)
         envs = [ColorMaze(leader_only=leader_only, block_density=block_density, asymmetric=asymmetric, reward_shaping_fns=[reward_shaping]) for _ in range(num_envs)]
     else:
-        envs = [ColorMaze(leader_only=leader_only, block_density=block_density, asymmetric=asymmetric) for _ in range(num_envs)]
->>>>>>> cf8d3b9b
+        envs = [ColorMaze(leader_only=leader_only, block_density=block_density, asymmetric=asymmetric, block_swap_prob=block_swap_prob) for _ in range(num_envs)]
 
     if torch.cuda.device_count() > 1:
         model_devices = {
@@ -531,7 +515,7 @@
 
     if compile:
         for name, model in models.items():
-            models[name] = torch.compile(model, mode='reduce-overhead')
+            models[name] = torch.compile(model, mode='reduce-overhead') # type: ignore
 
     assert no_block_penalty_until <= full_block_penalty_at
     if full_block_penalty_at == 0:
